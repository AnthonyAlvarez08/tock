--- conflicted
+++ resolved
@@ -611,8 +611,6 @@
         debug!("{:?}", err);
     });
 
-<<<<<<< HEAD
-
     let pin6 =  peripherals.pins.get_pin(RPGpio::GPIO6);
     pin6.make_output();
 
@@ -622,23 +620,9 @@
     for _ in 0..10 {
         pin6.toggle();
 
-        debug!("Toggled!!\n");
-    }
-=======
-    // let pin6 =  peripherals.pins.get_pin(RPGpio::GPIO6);
-    // let pin7 =  peripherals.pins.get_pin(RPGpio::GPIO7);
-    // let pin8 =  peripherals.pins.get_pin(RPGpio::GPIO8);
-    // pin6.make_output();
-    // pin7.make_output();
-    // pin8.make_output();
-
-    // for _ in 0..500 {
-    //     pin6.toggle();
-    //     pin7.toggle();
-    //     pin8.toggle();
-    //     debug!("Toggled!!\n");
-    // }
->>>>>>> 0bf8ec4c
+        // debug!("Toggled!!\n");
+    }
+
 
     let mut pio = Pio::new_pio0();
     let clocks = Clocks::new();
@@ -652,7 +636,7 @@
         PIONumber::PIO0,
     );
 
-    let mut pio2 = Pio::new_pio0();
+    let mut pio2 = Pio::new_pio1();
     let _receive_spi = PioSpi::new(
         &mut pio2,
         &clocks,
@@ -666,31 +650,25 @@
     let _ = _pio_spi.init();
     let _ = _receive_spi.init();
     // write the character A for example
-<<<<<<< HEAD
     // for i in 0..20 {
     //     let _ = _pio_spi.write_byte((0x41 + i as u8) as u8);
-    //     debug!("attempting to write the character A");
+        
+    //     debug!("attempting to write the character A\n");
     // }
-
     _pio_spi.write_byte((0xA7) as u8);
+    let val = _receive_spi.read_byte().unwrap();
+    debug!("We have received this value: {val}");
     _pio_spi.write_byte((0xB6) as u8);
+    let val = _receive_spi.read_byte().unwrap();
+    debug!("We have received this value: {val}");
     // _pio_spi.write_byte((0xA7) as u8);
     // _pio_spi.write_byte((0x51) as u8);
 
     for _ in 0..10 {
         pin6.toggle();
-        debug!("Toggled!!\n");
-    }
-    
-=======
-    for i in 0..20 {
-        let _ = _pio_spi.write_byte((0x41 + i as u8) as u8);
-        let val = _receive_spi.read_byte().unwrap();
-        debug!("We have received this value: {val}");
-        debug!("attempting to write the character A\n");
-    }
-
->>>>>>> 0bf8ec4c
+        // debug!("Toggled!!\n");
+    }
+
     // debug!("Maybe initialized PIO SPI?\n");
 
     // let mut pio: Pio = Pio::new_pio0();
